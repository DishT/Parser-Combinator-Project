--- conflicted
+++ resolved
@@ -19,12 +19,7 @@
 
     def apply(loc: Location) = jValue.apply(loc)
 
-<<<<<<< HEAD
     def jValue: Parser[JSON] = ((((jBool orElse jNumber) orElse jNull) orElse jString) orElse jArray) orElse jObject
-=======
-    def jValue: Parser[JSON] = ???
-      //jBool orElse jNumber orElse jNull orElse jString orElse jArray orElse jObject
->>>>>>> 35bdd704
 
     def jNull: Parser[JNull.type] = string("null") map (_ => JNull)
 
@@ -32,24 +27,14 @@
 
     def jNumber: Parser[JNumber] = digits map (JNumber(_))
 
-<<<<<<< HEAD
-    def jString: Parser[JString] = new JString( repeat("[a-zA-Z]".r).parse(_).get map (_.mkString))
+    def jString: Parser[JString] = repeat("[a-zA-Z]".r) map (_.mkString) map (JString(_))
 
     def jArray: Parser[JArray] = (char('[') ~> list(jValue, char(',')) <~ char(']')) map (JArray(_.toIndexedSeq))
-//
 //    [1,2,3] ~> 1,2,3] , <~ 1,2,3 = List(1,2,3)
     def jObject: Parser[JObject] = ('{' ~> list(jValue, ',') <~ '}') map {case "{" ~> _ <~ "}" => JObject(Map() ++ _)}
 //   {"num":1.0}  "num" : 1.0, Map("num" -> 1.0)
     def member: Parser[(String, Any)] = string( ) andThen ":" andThen jValue map { case name andThen ":" andThen jValue =>(name, jValue)}
-=======
-    def jString: Parser[JString] = repeat("[a-zA-Z]".r) map (_.mkString) map (JString(_))
 
-    def jArray: Parser[JArray] = ???
-      //(char('[') ~> list(jValue, char(',')) <~ char(']')) map (JArray(_.toIndexedSeq))
-
-    def jObject: Parser[JObject] = ???
-      //('{' ~> list(jValue, ',') <~ '}') map {case "{" ~> _ <~ "}" => JObject(Map() ++ _)}
->>>>>>> 35bdd704
   }
   
   def parse(s: String): JSON = jsonParser.parse(s).get
